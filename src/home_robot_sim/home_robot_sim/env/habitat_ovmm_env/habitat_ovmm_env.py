--- conflicted
+++ resolved
@@ -293,32 +293,6 @@
             ) or action == DiscreteNavigationAction.SNAP_OBJECT:
                 grip_action = 1
 
-<<<<<<< HEAD
-        waypoint = 0
-        if action == DiscreteNavigationAction.TURN_RIGHT:
-            waypoint = -1.0
-        elif action in [
-            DiscreteNavigationAction.TURN_LEFT,
-        ]:
-            waypoint = 1.0
-        elif action in [DiscreteNavigationAction.MOVE_FORWARD]:
-            waypoint = 0.4
-
-        face_arm = float(action == DiscreteNavigationAction.FACE_ARM) * 2 - 1
-        stop = float(action == DiscreteNavigationAction.STOP) * 2 - 1
-        reset_joints = float(action == DiscreteNavigationAction.RESET_JOINTS) * 2 - 1
-        extend_arm = float(action == DiscreteNavigationAction.EXTEND_ARM) * 2 - 1
-        arm_actions = [0] * 7
-        cont_action = arm_actions + [
-            grip_action,
-            waypoint,
-            (action == DiscreteNavigationAction.MOVE_FORWARD) * 2 - 1,
-            extend_arm,
-            face_arm,
-            stop,
-            reset_joints,
-        ]
-=======
             waypoint = 0
             if action == DiscreteNavigationAction.TURN_RIGHT:
                 waypoint = -1
@@ -346,7 +320,6 @@
                 stop,
                 reset_joints,
             ]
->>>>>>> 49c25b98
         return np.array(cont_action, dtype=np.float32)
 
     def _process_info(self, info: Dict[str, Any]) -> Any:
