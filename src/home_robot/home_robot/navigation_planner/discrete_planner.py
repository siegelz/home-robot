# Copyright (c) Meta Platforms, Inc. and affiliates.
#
# This source code is licensed under the MIT license found in the
# LICENSE file in the root directory of this source tree.
import math
import os
import shutil
import time
from typing import List, Tuple

import cv2
import matplotlib.pyplot as plt
import numpy as np
import skimage.morphology

import home_robot.utils.pose as pu
from home_robot.core.interfaces import (
    ContinuousNavigationAction,
    DiscreteNavigationAction,
)
from home_robot.utils.geometry import xyt_global_to_base

from .fmm_planner import FMMPlanner

CM_TO_METERS = 0.01


def add_boundary(mat: np.ndarray, value=1) -> np.ndarray:
    h, w = mat.shape
    new_mat = np.zeros((h + 2, w + 2)) + value
    new_mat[1 : h + 1, 1 : w + 1] = mat
    return new_mat


def remove_boundary(mat: np.ndarray, value=1) -> np.ndarray:
    return mat[value:-value, value:-value]


class DiscretePlanner:
    """
    This class translates planner inputs into a discrete low-level action
    using an FMM planner.

    This is a wrapper used to navigate to a particular object/goal location.
    """

    def __init__(
        self,
        turn_angle: float,
        collision_threshold: float,
        step_size: int,
        obs_dilation_selem_radius: int,
        goal_dilation_selem_radius: int,
        map_size_cm: int,
        map_resolution: int,
        visualize: bool,
        print_images: bool,
        dump_location: str,
        exp_name: str,
        min_goal_distance_cm: float = 60.0,
        min_obs_dilation_selem_radius: int = 1,
        agent_cell_radius: int = 1,
        map_downsample_factor: float = 1.0,
        map_update_frequency: int = 1,
        goal_tolerance: float = 0.01,
        discrete_actions: bool = True,
        continuous_angle_tolerance: float = 30.0,
    ):
        """
        Arguments:
            turn_angle (float): agent turn angle (in degrees)
            collision_threshold (float): forward move distance under which we
             consider there's a collision (in meters)
            obs_dilation_selem_radius: radius (in cells) of obstacle dilation
             structuring element
            obs_dilation_selem_radius: radius (in cells) of goal dilation
             structuring element
            map_size_cm: global map size (in centimeters)
            map_resolution: size of map bins (in centimeters)
            visualize: if True, render planner internals for debugging
            print_images: if True, save visualization as images
        """
        self.discrete_actions = discrete_actions
        self.visualize = visualize
        self.print_images = print_images
        self.default_vis_dir = f"{dump_location}/images/{exp_name}"
        os.makedirs(self.default_vis_dir, exist_ok=True)

        self.map_size_cm = map_size_cm
        self.map_resolution = map_resolution
        self.map_shape = (
            self.map_size_cm // self.map_resolution,
            self.map_size_cm // self.map_resolution,
        )
        self.turn_angle = turn_angle
        self.collision_threshold = collision_threshold
        self.step_size = step_size
        self.start_obs_dilation_selem_radius = obs_dilation_selem_radius
        self.goal_dilation_selem_radius = goal_dilation_selem_radius
        self.min_obs_dilation_selem_radius = min_obs_dilation_selem_radius
        self.agent_cell_radius = agent_cell_radius
        self.goal_tolerance = goal_tolerance
        self.continuous_angle_tolerance = continuous_angle_tolerance

        self.vis_dir = None
        self.collision_map = None
        self.visited_map = None
        self.col_width = None
        self.last_pose = None
        self.curr_pose = None
        self.last_action = None
        self.timestep = 0
        self.curr_obs_dilation_selem_radius = None
        self.obs_dilation_selem = None
        self.min_goal_distance_cm = min_goal_distance_cm
        self.dd = None

        self.map_downsample_factor = map_downsample_factor
        self.map_update_frequency = map_update_frequency

    def reset(self):
        self.vis_dir = self.default_vis_dir
        self.collision_map = np.zeros(self.map_shape)
        self.visited_map = np.zeros(self.map_shape)
        self.col_width = 1
        self.last_pose = None
        self.curr_pose = [
            self.map_size_cm / 100.0 / 2.0,
            self.map_size_cm / 100.0 / 2.0,
            0.0,
        ]
        self.last_action = None
        self.timestep = 1
        self.curr_obs_dilation_selem_radius = self.start_obs_dilation_selem_radius
        self.obs_dilation_selem = skimage.morphology.disk(
            self.curr_obs_dilation_selem_radius
        )
        self.goal_dilation_selem = skimage.morphology.disk(
            self.goal_dilation_selem_radius
        )

    def set_vis_dir(self, scene_id: str, episode_id: str):
        self.print_images = True
        self.vis_dir = os.path.join(self.default_vis_dir, f"{scene_id}_{episode_id}")
        shutil.rmtree(self.vis_dir, ignore_errors=True)
        os.makedirs(self.vis_dir, exist_ok=True)

    def disable_print_images(self):
        self.print_images = False

    def plan(
        self,
        obstacle_map: np.ndarray,
        goal_map: np.ndarray,
        frontier_map: np.ndarray,
        sensor_pose: np.ndarray,
        found_goal: bool,
        debug: bool = True,
        use_dilation_for_stg: bool = False,
    ) -> Tuple[DiscreteNavigationAction, np.ndarray]:
        """Plan a low-level action.

        Args:
            obstacle_map: (M, M) binary local obstacle map prediction
            goal_map: (M, M) binary array denoting goal location
            sensor_pose: (7,) array denoting global pose (x, y, o)
             and local map boundaries planning window (gx1, gx2, gy1, gy2)
            found_goal: whether we found the object goal category

        Returns:
            action: low-level action
            closest_goal_map: (M, M) binary array denoting closest goal
             location in the goal map in geodesic distance
        """
        self.last_pose = self.curr_pose
        obstacle_map = np.rint(obstacle_map)

        start_x, start_y, start_o, gx1, gx2, gy1, gy2 = sensor_pose
        gx1, gx2, gy1, gy2 = int(gx1), int(gx2), int(gy1), int(gy2)
        planning_window = [gx1, gx2, gy1, gy2]

        start = [
            int(start_y * 100.0 / self.map_resolution - gx1),
            int(start_x * 100.0 / self.map_resolution - gy1),
        ]
        start = pu.threshold_poses(start, obstacle_map.shape)
        start = np.array(start)

        if debug:
            print()
            print("--- Planning ---")
            print("Found goal:", found_goal)
            print("Goal points provided:", np.any(goal_map > 0))

        self.curr_pose = [start_x, start_y, start_o]
        self.visited_map[gx1:gx2, gy1:gy2][
            start[0] - 0 : start[0] + 1, start[1] - 0 : start[1] + 1
        ] = 1

        # Check collisions if we have just moved and are uncertain
        if self.last_action == DiscreteNavigationAction.MOVE_FORWARD:
            self._check_collision()

        # High-level goal -> short-term goal
        # Extracts a local waypoint
        # Defined by the step size - should be relatively close to the robot
        (
            short_term_goal,
            closest_goal_map,
            replan,
            stop,
            closest_goal_pt,
        ) = self._get_short_term_goal(
            obstacle_map,
            np.copy(goal_map),
            start,
            planning_window,
            plan_to_dilated_goal=use_dilation_for_stg,
        )
        # Short term goal is in cm, start_x and start_y are in m
        if debug:
            print("Current pose:", start)
            print("Short term goal:", short_term_goal)
            print(
                "  - delta =",
                short_term_goal[0] - start[0],
                short_term_goal[1] - start[1],
            )
            dist_to_short_term_goal = np.linalg.norm(
                start - np.array(short_term_goal[:2])
            )
            print(
                "Distance (m):",
                dist_to_short_term_goal * self.map_resolution * CM_TO_METERS,
            )
            print("Replan:", replan)
        # t1 = time.time()
        # print(f"[Planning] get_short_term_goal() time: {t1 - t0}")

        # We were not able to find a path to the high-level goal
        if replan and not stop:

            # Clean collision map
            self.collision_map *= 0
            # Reduce obstacle dilation
            if self.curr_obs_dilation_selem_radius > self.min_obs_dilation_selem_radius:
                self.curr_obs_dilation_selem_radius -= 1
                self.obs_dilation_selem = skimage.morphology.disk(
                    self.curr_obs_dilation_selem_radius
                )
                if debug:
                    print(
                        f"reduced obs dilation to {self.curr_obs_dilation_selem_radius}"
                    )
            else:
                # not possible to reduce the radius further
                print("Nowhere left to explore. Stopping.")
                # TODO Calling the STOP action here will cause the agent to try grasping
                #   we need different STOP_SUCCESS and STOP_FAILURE actions
                return DiscreteNavigationAction.STOP, goal_map

            if found_goal:
                if debug:
                    print(
                        "ERROR: Could not find a path to the high-level goal. Trying to explore more..."
                    )
                (
                    short_term_goal,
                    closest_goal_map,
                    replan,
                    stop,
                    closest_goal_pt,
                ) = self._get_short_term_goal(
                    obstacle_map,
                    frontier_map,
                    start,
                    planning_window,
                    plan_to_dilated_goal=True,
                )
                if debug:
                    print("--- after replanning to frontier ---")
                    print("goal =", short_term_goal)
                found_goal = False

        # Normalize agent angle
        angle_agent = pu.normalize_angle(start_o)

        # If we found a short term goal worth moving towards...
        stg_x, stg_y = short_term_goal
        relative_stg_x, relative_stg_y = stg_x - start[0], stg_y - start[1]
        angle_st_goal = math.degrees(math.atan2(relative_stg_x, relative_stg_y))
        relative_angle = pu.normalize_angle(angle_agent - angle_st_goal)

        # Compute angle to the final goal
        goal_x, goal_y = closest_goal_pt
        angle_goal = math.degrees(math.atan2(goal_x - start[0], goal_y - start[1]))
        relative_angle_goal = pu.normalize_angle(angle_agent - angle_goal)

        if debug:
            # Actual metric distance to goal
            distance_to_goal = np.linalg.norm(np.array([goal_x, goal_y]) - start)
            distance_to_goal_cm = distance_to_goal * self.map_resolution
            # Display information
            print("-----------------")
            print("Found reachable goal:", found_goal)
            print("Stop:", stop)
            print("Angle to goal:", relative_angle_goal)
            print("Distance to goal", distance_to_goal)
            print(
                "Distance in cm:",
                distance_to_goal_cm,
                ">",
                self.min_goal_distance_cm,
            )

            m_relative_stg_x, m_relative_stg_y = [
                CM_TO_METERS * self.map_resolution * d
                for d in [relative_stg_x, relative_stg_y]
            ]
            print("continuous actions for exploring")
            print("agent angle =", angle_agent)
            print("angle stg goal =", angle_st_goal)
            print("angle final goal =", relative_angle_goal)
            print(m_relative_stg_x, m_relative_stg_y, "rel ang =", relative_angle)
            print("-----------------")

        # Short-term goal -> deterministic local policy
        if not (found_goal and stop):
            if self.discrete_actions:
                if relative_angle > self.turn_angle / 2.0:
                    action = DiscreteNavigationAction.TURN_RIGHT
                elif relative_angle < -self.turn_angle / 2.0:
                    action = DiscreteNavigationAction.TURN_LEFT
                else:
                    action = DiscreteNavigationAction.MOVE_FORWARD
            else:
                # Use the short-term goal to set where we should be heading next
                m_relative_stg_x, m_relative_stg_y = [
                    CM_TO_METERS * self.map_resolution * d
                    for d in [relative_stg_x, relative_stg_y]
                ]
                if np.abs(relative_angle) > self.turn_angle / 2.0:
                    # Must return commands in radians and meters
                    relative_angle = math.radians(relative_angle)
                    action = ContinuousNavigationAction([0, 0, -relative_angle])
                else:
                    # Must return commands in radians and meters
                    relative_angle = math.radians(relative_angle)
                    # relative_angle_goal = math.radians(relative_angle_goal)
                    # action = ContinuousNavigationAction([m_relative_stg_y, m_relative_stg_x, -relative_angle])
                    xyt_global = [m_relative_stg_y, m_relative_stg_x, -relative_angle]

                    xyt_local = xyt_global_to_base(
                        xyt_global, [0, 0, math.radians(start_o)]
                    )
                    xyt_local[
                        2
                    ] = -relative_angle  # the original angle was already in base frame
                    action = ContinuousNavigationAction(xyt_local)
        else:
            # Try to orient towards the goal object - or at least any point sampled from the goal
            # object.
            print()
            print("----------------------------")
            print(">>> orient towards the goal:", relative_angle_goal)
            if self.discrete_actions:
                if relative_angle_goal > 2 * self.turn_angle / 3.0:
                    action = DiscreteNavigationAction.TURN_RIGHT
                elif relative_angle_goal < -2 * self.turn_angle / 3.0:
                    action = DiscreteNavigationAction.TURN_LEFT
                else:
                    action = DiscreteNavigationAction.STOP
            elif np.abs(relative_angle_goal) > self.continuous_angle_tolerance:
                print("Continuous rotation towards goal point")
                relative_angle_goal = math.radians(relative_angle_goal)
                action = ContinuousNavigationAction([0, 0, -relative_angle_goal])
            else:
                action = DiscreteNavigationAction.STOP
                print("!!! DONE !!!")

        self.last_action = action
        return action, closest_goal_map

    def _get_short_term_goal(
        self,
        obstacle_map: np.ndarray,
        goal_map: np.ndarray,
        start: List[int],
        planning_window: List[int],
        plan_to_dilated_goal=False,
        visualize=False,
    ) -> Tuple[Tuple[int, int], np.ndarray, bool, bool]:
        """Get short-term goal.

        Args:
            obstacle_map: (M, M) binary local obstacle map prediction
            goal_map: (M, M) binary array denoting goal location
            start: start location (x, y)
            planning_window: local map boundaries (gx1, gx2, gy1, gy2)
            plan_to_dilated_goal: for objectnav; plans to dialted goal points instead of explicitly checking reach.

        Returns:
            short_term_goal: short-term goal position (x, y) in map
            closest_goal_map: (M, M) binary array denoting closest goal
             location in the goal map in geodesic distance
            replan: binary flag to indicate we couldn't find a plan to reach
             the goal
            stop: binary flag to indicate we've reached the goal
        """
        gx1, gx2, gy1, gy2 = planning_window
        x1, y1, = (
            0,
            0,
        )
        x2, y2 = obstacle_map.shape
        obstacles = obstacle_map[x1:x2, y1:y2]

        # Dilate obstacles
        dilated_obstacles = cv2.dilate(obstacles, self.obs_dilation_selem, iterations=1)

        # Create inverse map of obstacles - this is territory we assume is traversible
        # Traversible is now the map
        traversible = 1 - dilated_obstacles
        traversible[self.collision_map[gx1:gx2, gy1:gy2][x1:x2, y1:y2] == 1] = 0
        traversible[self.visited_map[gx1:gx2, gy1:gy2][x1:x2, y1:y2] == 1] = 1
        agent_rad = self.agent_cell_radius
        traversible[
            int(start[0] - x1) - agent_rad : int(start[0] - x1) + agent_rad + 1,
            int(start[1] - y1) - agent_rad : int(start[1] - y1) + agent_rad + 1,
        ] = 1
        traversible = add_boundary(traversible)
        goal_map = add_boundary(goal_map, value=0)

        planner = FMMPlanner(
            traversible,
            step_size=self.step_size,
            vis_dir=self.vis_dir,
            visualize=self.visualize,
            print_images=self.print_images,
            goal_tolerance=self.goal_tolerance,
        )
<<<<<<< HEAD

        dilated_goal_map = cv2.dilate(goal_map, self.goal_dilation_selem, iterations=1)
        if plan_to_dilated_goal:
            # Dilate the goal
=======
        if plan_to_dilated_goal:
            # Compute dilated goal map for use with simulation code - use this to compute closest goal
            dilated_goal_map = cv2.dilate(
                goal_map, self.goal_dilation_selem, iterations=1
            )
>>>>>>> 49c25b98
            # Set multi goal to the dilated goal map
            # We will now try to find a path to any of these spaces
            self.dd = planner.set_multi_goal(
                dilated_goal_map,
                self.timestep,
                self.dd,
                self.map_downsample_factor,
                self.map_update_frequency,
            )
            goal_distance_map, closest_goal_pt = self.get_closest_traversible_goal(
                traversible, goal_map, start, dilated_goal_map=dilated_goal_map
            )
        else:
            navigable_goal_map = planner._find_within_distance_to_multi_goal(
                goal_map, self.min_goal_distance_cm / self.map_resolution
            )
            if not np.any(navigable_goal_map):
                replan = True
            else:
                self.dd = planner.set_multi_goal(
                    navigable_goal_map,
                    self.timestep,
                    self.dd,
                    self.map_downsample_factor,
                    self.map_update_frequency,
                )
            goal_distance_map, closest_goal_pt = self.get_closest_goal(goal_map, start)

        self.timestep += 1

        state = [start[0] - x1 + 1, start[1] - y1 + 1]
        # This is where we create the planner to get the trajectory to this state
        stg_x, stg_y, replan, stop = planner.get_short_term_goal(
            state, continuous=(not self.discrete_actions)
        )
        stg_x, stg_y = stg_x + x1 - 1, stg_y + y1 - 1
        short_term_goal = int(stg_x), int(stg_y)

        if visualize:
            print("Start visualizing")
            plt.figure(1)
            plt.subplot(131)
            _navigable_goal_map = navigable_goal_map.copy()
            _navigable_goal_map[int(stg_x), int(stg_y)] = 1
            plt.imshow(np.flipud(_navigable_goal_map))
            plt.plot(stg_x, stg_y, "bx")
            plt.plot(start[0], start[1], "rx")
            plt.subplot(132)
            plt.imshow(np.flipud(planner.fmm_dist))
            plt.subplot(133)
            plt.imshow(np.flipud(planner.traversible))
            plt.show()
            print("Done visualizing.")

        return short_term_goal, goal_distance_map, replan, stop, closest_goal_pt

    def get_closest_traversible_goal(
        self, traversible, goal_map, start, dilated_goal_map=None
    ):
        """Old version of the get_closest_goal function, which takes into account the distance along geometry to a goal object. This will tell us the closest point on the goal map, both for visualization and for orienting towards it to grasp. Uses traversible to sort this out."""

        # NOTE: this is the old version - before adding goal dilation
        # vis_planner = FMMPlanner(traversible)
        # TODO How to do this without the overhead of creating another FMM planner?
        traversible_ = traversible.copy()
        if dilated_goal_map is None:
            traversible_[goal_map == 1] = 1
        else:
            traversible_[dilated_goal_map == 1] = 1
        vis_planner = FMMPlanner(traversible_)
        curr_loc_map = np.zeros_like(goal_map)
        # Update our location for finding the closest goal
        curr_loc_map[start[0], start[1]] = 1
        # curr_loc_map[short_term_goal[0], short_term_goal]1]] = 1
        vis_planner.set_multi_goal(curr_loc_map)
        fmm_dist_ = vis_planner.fmm_dist.copy()
        # find closest point on non-dilated goal map
        goal_map_ = goal_map.copy()
        goal_map_[goal_map_ == 0] = 10000
        fmm_dist_[fmm_dist_ == 0] = 10000
        closest_goal_map = (goal_map_ * fmm_dist_) == (goal_map_ * fmm_dist_).min()
        closest_goal_map = remove_boundary(closest_goal_map)
        closest_goal_pt = np.unravel_index(
            closest_goal_map.argmax(), closest_goal_map.shape
        )
        return closest_goal_map, closest_goal_pt

    def get_closest_goal(self, goal_map, start):
        """closest goal, avoiding any obstacles."""
        empty = np.ones_like(goal_map)
        empty_planner = FMMPlanner(empty)
        empty_planner.set_goal(start)
        dist_map = empty_planner.fmm_dist * goal_map
        dist_map[dist_map == 0] = 10000
        closest_goal_map = dist_map == dist_map.min()
        closest_goal_map = remove_boundary(closest_goal_map)
        closest_goal_pt = np.unravel_index(
            closest_goal_map.argmax(), closest_goal_map.shape
        )
        return closest_goal_map, closest_goal_pt

    def _check_collision(self):
        """Check whether we had a collision and update the collision map."""
        x1, y1, t1 = self.last_pose
        x2, y2, _ = self.curr_pose
        buf = 4
        length = 2

        # You must move at least 5 cm when doing forward actions
        # Otherwise we assume there has been a collision
        if abs(x1 - x2) < 0.05 and abs(y1 - y2) < 0.05:
            self.col_width += 2
            if self.col_width == 7:
                length = 4
                buf = 3
            self.col_width = min(self.col_width, 5)
        else:
            self.col_width = 1

        dist = pu.get_l2_distance(x1, x2, y1, y2)

        if dist < self.collision_threshold:
            # We have a collision
            width = self.col_width

            # Add obstacles to the collision map
            for i in range(length):
                for j in range(width):
                    wx = x1 + 0.05 * (
                        (i + buf) * np.cos(np.deg2rad(t1))
                        + (j - width // 2) * np.sin(np.deg2rad(t1))
                    )
                    wy = y1 + 0.05 * (
                        (i + buf) * np.sin(np.deg2rad(t1))
                        - (j - width // 2) * np.cos(np.deg2rad(t1))
                    )
                    r, c = wy, wx
                    r, c = int(r * 100 / self.map_resolution), int(
                        c * 100 / self.map_resolution
                    )
                    [r, c] = pu.threshold_poses([r, c], self.collision_map.shape)
                    self.collision_map[r, c] = 1<|MERGE_RESOLUTION|>--- conflicted
+++ resolved
@@ -210,6 +210,7 @@
             replan,
             stop,
             closest_goal_pt,
+            dilated_obstacles,
         ) = self._get_short_term_goal(
             obstacle_map,
             np.copy(goal_map),
@@ -270,6 +271,7 @@
                     replan,
                     stop,
                     closest_goal_pt,
+                    dilated_obstacles,
                 ) = self._get_short_term_goal(
                     obstacle_map,
                     frontier_map,
@@ -439,18 +441,11 @@
             print_images=self.print_images,
             goal_tolerance=self.goal_tolerance,
         )
-<<<<<<< HEAD
-
-        dilated_goal_map = cv2.dilate(goal_map, self.goal_dilation_selem, iterations=1)
-        if plan_to_dilated_goal:
-            # Dilate the goal
-=======
         if plan_to_dilated_goal:
             # Compute dilated goal map for use with simulation code - use this to compute closest goal
             dilated_goal_map = cv2.dilate(
                 goal_map, self.goal_dilation_selem, iterations=1
             )
->>>>>>> 49c25b98
             # Set multi goal to the dilated goal map
             # We will now try to find a path to any of these spaces
             self.dd = planner.set_multi_goal(
@@ -505,7 +500,14 @@
             plt.show()
             print("Done visualizing.")
 
-        return short_term_goal, goal_distance_map, replan, stop, closest_goal_pt
+        return (
+            short_term_goal,
+            goal_distance_map,
+            replan,
+            stop,
+            closest_goal_pt,
+            dilated_obstacles,
+        )
 
     def get_closest_traversible_goal(
         self, traversible, goal_map, start, dilated_goal_map=None
