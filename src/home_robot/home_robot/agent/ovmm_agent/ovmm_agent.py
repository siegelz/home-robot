--- conflicted
+++ resolved
@@ -168,7 +168,6 @@
         """Initialize agent state."""
         super().reset_vectorized()
 
-<<<<<<< HEAD
         if episodes is None:
             now = datetime.now()
             self.planner.set_vis_dir(
@@ -178,8 +177,6 @@
                 episodes[0].scene_id.split("/")[-1].split(".")[0],
                 episodes[0].episode_id,
             )
-=======
->>>>>>> f4134052
         if self.gaze_agent is not None:
             self.gaze_agent.reset_vectorized()
         if self.nav_to_obj_agent is not None:
@@ -309,36 +306,23 @@
         simple_vocab = build_vocab_from_category_map(
             obj_id_to_name, simple_rec_id_to_name
         )
-<<<<<<< HEAD
-        self.semantic_sensor.update_vocubulary_list(
+        self.semantic_sensor.update_vocabulary_list(
             simple_vocab, SemanticVocab.SIMPLE)
-
-        # Full vocabulary contains the object and all receptacles
-        full_vocab = build_vocab_from_category_map(
-            obj_id_to_name, self.rec_name_to_id)
-        self.semantic_sensor.update_vocubulary_list(
-            full_vocab, SemanticVocab.FULL)
-=======
-        self.semantic_sensor.update_vocabulary_list(simple_vocab, SemanticVocab.SIMPLE)
 
         if update_full_vocabulary:
             # Full vocabulary contains the object and all receptacles
             full_vocab = build_vocab_from_category_map(
                 obj_id_to_name, self.rec_name_to_id
             )
-            self.semantic_sensor.update_vocabulary_list(full_vocab, SemanticVocab.FULL)
->>>>>>> f4134052
+            self.semantic_sensor.update_vocabulary_list(
+                full_vocab, SemanticVocab.FULL)
 
         # All vocabulary contains all objects and all receptacles
         all_vocab = build_vocab_from_category_map(
             self.obj_name_to_id, self.rec_name_to_id
         )
-<<<<<<< HEAD
-        self.semantic_sensor.update_vocubulary_list(
+        self.semantic_sensor.update_vocabulary_list(
             all_vocab, SemanticVocab.ALL)
-=======
-        self.semantic_sensor.update_vocabulary_list(all_vocab, SemanticVocab.ALL)
->>>>>>> f4134052
 
     def _set_semantic_vocab(self, vocab_id: SemanticVocab, force_set: bool):
         """
