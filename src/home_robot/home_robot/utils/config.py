# Copyright (c) Meta Platforms, Inc. and affiliates.
#
# This source code is licensed under the MIT license found in the
# LICENSE file in the root directory of this source tree.


import json
from pathlib import Path
from typing import Optional, Tuple

import hydra
import yacs.config
import yaml

import home_robot


class Config(yacs.config.CfgNode):
    """store a yaml config"""

    def __init__(self, *args, **kwargs):
        super().__init__(*args, **kwargs, new_allowed=True)


def get_config(path: str, opts: Optional[list] = None) -> Tuple[Config, str]:
    """Get configuration and ensure consistency between configurations
    inherited from the task and defaults and our code's configuration.

    Arguments:
        path: path to our code's config
        opts: command line arguments overriding the config
    """

    # Start with our code's config
    config = Config()
    config.merge_from_file(path)

    # Add command line arguments
    if opts is not None:
        config.merge_from_list(opts)
    config.freeze()

    # Generate a string representation of our code's config
    config_dict = yaml.load(open(path), Loader=yaml.FullLoader)
    if opts is not None:
        for i in range(0, len(opts), 2):
            dict = config_dict
            keys = opts[i].split(".")
            if "TASK_CONFIG" in keys:
                continue
            value = opts[i + 1]
            for key in keys[:-1]:
                dict = dict[key]
            dict[keys[-1]] = value
    config_str = json.dumps(config_dict, indent=4)

    return config, config_str


# New configuration system
CONTROL_CONFIG_DIR = str(
    Path(home_robot.__path__[0]).parent.resolve() / "config" / "control"
)


def get_control_config(cfg_name):
    with hydra.initialize_config_dir(CONTROL_CONFIG_DIR):
        cfg = hydra.compose(config_name=cfg_name)

    return cfg


def load_config(
    visualize: bool = False, print_images: bool = True, config_path=None, **kwargs
):
    """Load config path for real world experiments and use proper presets."""
    if config_path is None:
        # TODO: make sure this is the right default
        config_path = "projects/real_world_ovmm/configs/agent/eval.yaml"
    config, config_str = get_config(config_path)
    config.defrost()
    config.NUM_ENVIRONMENTS = 1
    config.VISUALIZE = int(visualize)
    config.PRINT_IMAGES = int(print_images)
    config.EXP_NAME = "debug"
    if config.GROUND_TRUTH_SEMANTICS != 0:
        raise RuntimeError("No ground truth semantics in the real world!")
    config.freeze()
    return config


def load_slap_config(
    visualize: bool = False, print_images: bool = True, config_path=None, **kwargs
):
<<<<<<< HEAD
    """Load config path for real world experiments with SLAP manipualtion policies; configure to use proper presets."""
=======
    """Load config path for real world experiments and use proper presets."""
>>>>>>> 2bdd325a
    config, config_str = get_config(config_path)
    config.defrost()
    config.NUM_ENVIRONMENTS = 1
    config.VISUALIZE = int(visualize)
    config.PRINT_IMAGES = int(print_images)
    config.EXP_NAME = "debug"
    if config.GROUND_TRUTH_SEMANTICS != 0:
        raise RuntimeError("No ground truth semantics in the real world!")
    config.freeze()
    return config<|MERGE_RESOLUTION|>--- conflicted
+++ resolved
@@ -92,11 +92,7 @@
 def load_slap_config(
     visualize: bool = False, print_images: bool = True, config_path=None, **kwargs
 ):
-<<<<<<< HEAD
-    """Load config path for real world experiments with SLAP manipualtion policies; configure to use proper presets."""
-=======
     """Load config path for real world experiments and use proper presets."""
->>>>>>> 2bdd325a
     config, config_str = get_config(config_path)
     config.defrost()
     config.NUM_ENVIRONMENTS = 1
