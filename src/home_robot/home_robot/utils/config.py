# Copyright (c) Meta Platforms, Inc. and affiliates.
#
# This source code is licensed under the MIT license found in the
# LICENSE file in the root directory of this source tree.


import json
import os
from pathlib import Path
from typing import Optional, Tuple

import home_robot
import hydra
import yacs.config
import yaml
from loguru import logger


class Config(yacs.config.CfgNode):
    """store a yaml config"""

    def __init__(self, *args, **kwargs):
        super().__init__(*args, **kwargs, new_allowed=True)


def get_config(path: str, opts: Optional[list] = None) -> Tuple[Config, str]:
    """Get configuration and ensure consistency between configurations
    inherited from the task and defaults and our code's configuration.

    Arguments:
        path: path to our code's config
        opts: command line arguments overriding the config
    """
<<<<<<< HEAD
    if os.environ["HOME_ROBOT_ROOT"]:
        path = os.path.join(os.environ["HOME_ROBOT_ROOT"], path)
=======
    try:
        if os.environ["HOME_ROBOT_ROOT"]:
            path = os.path.join(os.environ["HOME_ROBOT_ROOT"], path)
    except KeyError:
        logger.warning(
            "HOME_ROBOT_ROOT environment variable not set when trying to read configs!"
        )

>>>>>>> f724f3bd
    # Start with our code's config
    config = Config()
    config.merge_from_file(path)

    # Add command line arguments
    if opts is not None:
        config.merge_from_list(opts)
    config.freeze()

    # Generate a string representation of our code's config
    config_dict = yaml.load(open(path), Loader=yaml.FullLoader)
    if opts is not None:
        for i in range(0, len(opts), 2):
            dict = config_dict
            keys = opts[i].split(".")
            if "TASK_CONFIG" in keys:
                continue
            value = opts[i + 1]
            for key in keys[:-1]:
                dict = dict[key]
            dict[keys[-1]] = value
    config_str = json.dumps(config_dict, indent=4)

    return config, config_str


# New configuration system
CONTROL_CONFIG_DIR = str(
    Path(home_robot.__path__[0]).parent.resolve() / "config" / "control"
)


def get_control_config(cfg_name):
    with hydra.initialize_config_dir(CONTROL_CONFIG_DIR):
        cfg = hydra.compose(config_name=cfg_name)

    return cfg


def load_config(
    visualize: bool = False, print_images: bool = True, config_path=None, **kwargs
):
    """Load config path for real world experiments and use proper presets."""
    if config_path is None:
        # TODO: make sure this is the right default
        config_path = "projects/real_world_ovmm/configs/agent/eval.yaml"
    config, config_str = get_config(config_path)
    config.defrost()
    config.NUM_ENVIRONMENTS = 1
    config.VISUALIZE = int(visualize)
    config.PRINT_IMAGES = int(print_images)
    config.EXP_NAME = "debug"
    if config.GROUND_TRUTH_SEMANTICS != 0:
        raise RuntimeError("No ground truth semantics in the real world!")
    config.freeze()
    return config


def load_slap_config(
    visualize: bool = False, print_images: bool = True, config_path=None, **kwargs
):
    """Load config path for real world experiments and use proper presets."""
    config, config_str = get_config(config_path)
    config.defrost()
    config.NUM_ENVIRONMENTS = 1
    config.VISUALIZE = int(visualize)
    config.PRINT_IMAGES = int(print_images)
    config.EXP_NAME = "debug"
    if config.GROUND_TRUTH_SEMANTICS != 0:
        raise RuntimeError("No ground truth semantics in the real world!")
    config.freeze()
    return config<|MERGE_RESOLUTION|>--- conflicted
+++ resolved
@@ -9,11 +9,12 @@
 from pathlib import Path
 from typing import Optional, Tuple
 
-import home_robot
 import hydra
 import yacs.config
 import yaml
 from loguru import logger
+
+import home_robot
 
 
 class Config(yacs.config.CfgNode):
@@ -31,10 +32,6 @@
         path: path to our code's config
         opts: command line arguments overriding the config
     """
-<<<<<<< HEAD
-    if os.environ["HOME_ROBOT_ROOT"]:
-        path = os.path.join(os.environ["HOME_ROBOT_ROOT"], path)
-=======
     try:
         if os.environ["HOME_ROBOT_ROOT"]:
             path = os.path.join(os.environ["HOME_ROBOT_ROOT"], path)
@@ -43,7 +40,6 @@
             "HOME_ROBOT_ROOT environment variable not set when trying to read configs!"
         )
 
->>>>>>> f724f3bd
     # Start with our code's config
     config = Config()
     config.merge_from_file(path)
