--- conflicted
+++ resolved
@@ -402,11 +402,7 @@
             print("obstacles")
             plt.imshow(obstacles.cpu().numpy())
             plt.subplot(222)
-<<<<<<< HEAD
             plt.imshow(explored.bool().cpu().numpy())
-=======
-            plt.imshow(explored.cpu().numpy())
->>>>>>> 2bdd325a
             plt.title("explored")
             plt.subplot(223)
             plt.imshow((traversible + frontier).cpu().numpy())
@@ -453,13 +449,9 @@
         tries = 1
         prev_dist = -1 * float("Inf")
         for x, y, dist in sorted(zip(xs, ys, distances), key=lambda x: x[2]):
-<<<<<<< HEAD
-=======
-
             if dist < min_dist:
                 continue
 
->>>>>>> 2bdd325a
             # Don't explore too close to where we are
             if dist < prev_dist + step_dist:
                 continue
@@ -503,11 +495,7 @@
             # Check to see if this point is valid
             if verbose:
                 print("[VOXEL MAP: sampling] sampled", xyt)
-<<<<<<< HEAD
             if self.is_valid(xyt, debug=debug):
-=======
-            if self.is_valid(xyt, debug=False):
->>>>>>> 2bdd325a
                 yield xyt
 
             tries += 1
