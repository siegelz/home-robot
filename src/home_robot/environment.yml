--- conflicted
+++ resolved
@@ -11,11 +11,7 @@
   - opencv
   - pybind11
   - pinocchio
-<<<<<<< HEAD
   - pytorch==2.0.0
-=======
-  - pytorch=2.0.0  # Compatibility with pytorch3d
->>>>>>> 56ccf2e5
   - pytorch-cuda=11.8
   - pytorch3d
   - pip
