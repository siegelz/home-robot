--- conflicted
+++ resolved
@@ -46,13 +46,9 @@
                 else 0,
             }
         q0, _ = self.update()
-<<<<<<< HEAD
-        q = self.robot.manip_ik((manip_action["pos"], manip_action["ori"]), q0=q0)
-=======
         q, success, ik_debug_info = self.robot.manip_ik(
             (manip_action["pos"], manip_action["rot"]), q0=q0
         )
->>>>>>> 0e9371bf
         self.goto(q, wait=True, move_base=True)
         self._move_gripper(manip_action["gripper"])
         print("Moved to predicted action")
