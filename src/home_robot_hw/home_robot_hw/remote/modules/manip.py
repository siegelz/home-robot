--- conflicted
+++ resolved
@@ -127,11 +127,7 @@
         # Construct command
         #   (note: base translation joint command is relative)
         joint_goals = {
-<<<<<<< HEAD
-            #self._ros_client.BASE_TRANSLATION_JOINT: joint_pos_goal[0],
-=======
             self._ros_client.BASE_TRANSLATION_JOINT: joint_pos_goal[0] - self.base_x,
->>>>>>> 40da112c
             self._ros_client.LIFT_JOINT: joint_pos_goal[1],
             self._ros_client.ARM_JOINT: joint_pos_goal[2],
             self._ros_client.WRIST_YAW: joint_pos_goal[3],
