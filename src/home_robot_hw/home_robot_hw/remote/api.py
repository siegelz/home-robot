# Copyright (c) Meta Platforms, Inc. and affiliates.
#
# This source code is licensed under the MIT license found in the
# LICENSE file in the root directory of this source tree.
from typing import Dict, List, Optional

<<<<<<< HEAD
=======
import numpy as np
>>>>>>> 6eebf7af
import rospy

from home_robot.core.interfaces import Observations
from home_robot.motion.robot import Robot
from home_robot.motion.stretch import (
    STRETCH_NAVIGATION_Q,
    STRETCH_POSTNAV_Q,
    STRETCH_PREDEMO_Q,
    STRETCH_PREGRASP_Q,
    HelloStretchKinematics,
)
from home_robot.utils.geometry import xyt2sophus
from home_robot_hw.constants import ControlMode

from .modules.head import StretchHeadClient
from .modules.manip import StretchManipulationClient
from .modules.nav import StretchNavigationClient
from .ros import StretchRosInterface


class StretchClient:
    """Defines a ROS-based interface to the real Stretch robot. Collect observations and command the robot."""

    def __init__(
        self,
        init_node: bool = True,
        camera_overrides: Optional[Dict] = None,
        urdf_path: str = "",
<<<<<<< HEAD
        ik_type: str = "pybullet",
=======
        ik_type: str = "pinocchio",
>>>>>>> 6eebf7af
        visualize_ik: bool = False,
        grasp_frame: Optional[str] = None,
        ee_link_name: Optional[str] = None,
        manip_mode_controlled_joints: Optional[List[str]] = None,
    ):
        """Create an interface into ROS execution here. This one needs to connect to:
            - joint_states to read current position
            - tf for SLAM
            - FollowJointTrajectory for arm motions

        Based on this code:
        https://github.com/hello-robot/stretch_ros/blob/master/hello_helpers/src/hello_helpers/hello_misc.py
        """
        # Ros
        if init_node:
            rospy.init_node("stretch_user_client")

        if camera_overrides is None:
            camera_overrides = {}
        self._ros_client = StretchRosInterface(**camera_overrides)

        # Robot model
        self._robot_model = HelloStretchKinematics(
            urdf_path=urdf_path,
            ik_type=ik_type,
            visualize=visualize_ik,
            grasp_frame=grasp_frame,
            ee_link_name=ee_link_name,
            manip_mode_controlled_joints=manip_mode_controlled_joints,
        )

        # Interface modules
        self.nav = StretchNavigationClient(self._ros_client, self._robot_model)
        self.manip = StretchManipulationClient(self._ros_client, self._robot_model)
        self.head = StretchHeadClient(self._ros_client, self._robot_model)

        # Init control mode
        self._base_control_mode = ControlMode.IDLE

        # Initially start in navigation mode all the time - in order to make sure we are initialized into a decent state. Otherwise we need to check the different components and safely figure out control mode, which can be inaccurate.
        self.switch_to_navigation_mode()

    @property
    def model(self):
        return self._robot_model

    # Mode interfaces

    def switch_to_navigation_mode(self):
        """Switch stretch to navigation control
        Robot base is now controlled via continuous velocity feedback.
        """
        result_pre = True
        if self.manip.is_enabled:
            result_pre = self.manip.disable()

        result_post = self.nav.enable()

        self._base_control_mode = ControlMode.NAVIGATION

        return result_pre and result_post

    def switch_to_manipulation_mode(self):
        """Switch stretch to manipulation control
        Robot base is now controlled via position control.
        Base rotation is locked.
        """
        result_pre = True
        if self.nav.is_enabled:
            result_pre = self.nav.disable()

        result_post = self.manip.enable()

        self._base_control_mode = ControlMode.MANIPULATION

        return result_pre and result_post

    def in_manipulation_mode(self):
        return self._base_control_mode == ControlMode.MANIPULATION

    def in_navigation_mode(self):
        return self._base_control_mode == ControlMode.NAVIGATION

    # General control methods

    def wait(self):
        self.nav.wait()
        self.manip.wait()
        self.head.wait()

    def reset(self):
        self.stop()
        self.switch_to_manipulation_mode()
        self.manip.home()
        self.switch_to_navigation_mode()
        self.nav.home()
        self.stop()

    def stop(self):
        self.nav.disable()
        self.manip.disable()
        self._base_control_mode = ControlMode.IDLE

    # Other interfaces

    @property
    def robot_model(self) -> Robot:
        return self._robot_model

    @property
    def robot_joint_pos(self):
        return self._ros_client.pos

    @property
    def camera_pose(self):
        return self.head.get_pose_in_base_coords(rotated=False)

    @property
    def rgb_cam(self):
        return self._ros_client.rgb_cam

    @property
    def dpt_cam(self):
        return self._ros_client.dpt_cam

<<<<<<< HEAD
    def get_frame_pose(self, frame, base_frame=None, lookup_time=None):
        """look up a particular frame in base coords"""
        return self._ros_client.get_frame_pose(frame, base_frame, lookup_time)
=======
    def get_joint_state(self):
        return self._ros_client.get_joint_state()

    def get_frame_pose(self, frame, base_frame=None, lookup_time=None):
        """look up a particular frame in base coords"""
        return self._ros_client.get_frame_pose(frame, base_frame, lookup_time)

    def move_to_manip_posture(self):
        """Move the arm and head into manip mode posture: gripper down, head facing the gripper."""
        self.switch_to_manipulation_mode()
        self.head.look_at_ee(blocking=False)
        self.manip.goto_joint_positions(
            self.manip._extract_joint_pos(STRETCH_PREGRASP_Q)
        )
        print("- Robot switched to manipulation mode.")

    def move_to_pre_demo_posture(self):
        """Move the arm and head into pre-demo posture: gripper straight, arm way down, head facing the gripper."""
        self.switch_to_manipulation_mode()
        self.head.look_at_ee(blocking=False)
        self.manip.goto_joint_positions(
            self.manip._extract_joint_pos(STRETCH_PREDEMO_Q)
        )

    def move_to_nav_posture(self):
        """Move the arm and head into nav mode. The head will be looking front."""

        # First retract the robot's joints
        self.switch_to_manipulation_mode()
        self.head.look_front(blocking=False)
        self.manip.goto_joint_positions(
            self.manip._extract_joint_pos(STRETCH_NAVIGATION_Q)
        )
        self.switch_to_navigation_mode()
        print("- Robot switched to navigation mode.")

    def move_to_post_nav_posture(self):
        """Move the arm to nav mode, head to nav mode with PREGRASP's tilt. The head will be looking front."""
        self.switch_to_manipulation_mode()
        self.head.look_front(blocking=False)
        self.manip.goto_joint_positions(
            self.manip._extract_joint_pos(STRETCH_POSTNAV_Q)
        )
        self.switch_to_navigation_mode()

    def get_base_pose(self) -> np.ndarray:
        """Get the robot's base pose as XYT."""
        return self.nav.get_base_pose()

    def get_observation(
        self, rotate_head_pts=False, start_pose: Optional[np.ndarray] = None
    ) -> Observations:
        """Get an observation from the current robot.

        Parameters:
            rotate_head_pts: this is true to put things into the same format as Habitat; generally we do not want to do this"""
        rgb, depth, xyz = self.head.get_images(
            compute_xyz=True,
        )
        current_pose = xyt2sophus(self.nav.get_base_pose())

        if start_pose is not None:
            # use sophus to get the relative translation
            relative_pose = start_pose.inverse() * current_pose
        else:
            relative_pose = current_pose
        euler_angles = relative_pose.so3().log()
        theta = euler_angles[-1]

        # GPS in robot coordinates
        gps = relative_pose.translation()[:2]

        # Get joint state information
        joint_positions, _, _ = self.get_joint_state()

        # Create the observation
        obs = Observations(
            rgb=rgb.copy(),
            depth=depth.copy(),
            xyz=xyz.copy(),
            gps=gps,
            compass=np.array([theta]),
            camera_pose=self.head.get_pose(rotated=rotate_head_pts),
            joint=self.model.config_to_hab(joint_positions),
        )
        return obs
>>>>>>> 6eebf7af
<|MERGE_RESOLUTION|>--- conflicted
+++ resolved
@@ -4,10 +4,7 @@
 # LICENSE file in the root directory of this source tree.
 from typing import Dict, List, Optional
 
-<<<<<<< HEAD
-=======
 import numpy as np
->>>>>>> 6eebf7af
 import rospy
 
 from home_robot.core.interfaces import Observations
@@ -36,11 +33,7 @@
         init_node: bool = True,
         camera_overrides: Optional[Dict] = None,
         urdf_path: str = "",
-<<<<<<< HEAD
-        ik_type: str = "pybullet",
-=======
         ik_type: str = "pinocchio",
->>>>>>> 6eebf7af
         visualize_ik: bool = False,
         grasp_frame: Optional[str] = None,
         ee_link_name: Optional[str] = None,
@@ -166,11 +159,6 @@
     def dpt_cam(self):
         return self._ros_client.dpt_cam
 
-<<<<<<< HEAD
-    def get_frame_pose(self, frame, base_frame=None, lookup_time=None):
-        """look up a particular frame in base coords"""
-        return self._ros_client.get_frame_pose(frame, base_frame, lookup_time)
-=======
     def get_joint_state(self):
         return self._ros_client.get_joint_state()
 
@@ -256,5 +244,4 @@
             camera_pose=self.head.get_pose(rotated=rotate_head_pts),
             joint=self.model.config_to_hab(joint_positions),
         )
-        return obs
->>>>>>> 6eebf7af
+        return obs