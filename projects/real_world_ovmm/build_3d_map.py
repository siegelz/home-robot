--- conflicted
+++ resolved
@@ -28,92 +28,7 @@
 from home_robot.utils.visualization import get_x_and_y_from_path
 from home_robot_hw.remote import StretchClient
 from home_robot_hw.ros.visualizer import Visualizer
-<<<<<<< HEAD
 from home_robot_hw.utils.collector import RosMapDataCollector
-=======
-
-
-class RosMapDataCollector(object):
-    """Simple class to collect RGB, Depth, and Pose information for building 3d spatial-semantic
-    maps for the robot. Needs to subscribe to:
-    - color images
-    - depth images
-    - camera info
-    - joint states/head camera pose
-    - base pose (relative to world frame)
-
-    This is an example collecting the data; not necessarily the way you should do it.
-    """
-
-    def __init__(
-        self,
-        robot,
-        semantic_sensor=None,
-        visualize_planner=False,
-        voxel_size: float = 0.01,
-    ):
-        self.robot = robot  # Get the connection to the ROS environment via agent
-        # Run detection here
-        self.semantic_sensor = semantic_sensor
-        self.started = False
-        self.robot_model = HelloStretchKinematics(visualize=visualize_planner)
-        self.voxel_map = SparseVoxelMap(resolution=voxel_size, local_radius=0.1)
-
-    def get_planning_space(self) -> SparseVoxelMapNavigationSpace:
-        """return space for motion planning. Hard codes some parameters for Stretch"""
-        return SparseVoxelMapNavigationSpace(
-            self.voxel_map,
-            self.robot_model,
-            step_size=0.1,
-            dilate_frontier_size=12,  # 0.6 meters back from every edge
-            dilate_obstacle_size=2,
-        )
-
-    def step(self, visualize_map=False):
-        """Step the collector. Get a single observation of the world. Remove bad points, such as
-        those from too far or too near the camera."""
-        obs = self.robot.get_observation()
-
-        # Semantic prediction
-        obs = self.semantic_sensor.predict(obs)
-
-        # Add observation - helper function will unpack it
-        self.voxel_map.add_obs(
-            obs,
-            K=torch.from_numpy(self.robot.head._ros_client.rgb_cam.K).float(),
-        )
-        if visualize_map:
-            # Now draw 2d
-            self.voxel_map.get_2d_map(debug=True)
-
-    def get_2d_map(self):
-        """Get 2d obstacle map for low level motion planning and frontier-based exploration"""
-        return self.voxel_map.get_2d_map()
-
-    def show(self, orig: Optional[np.ndarray] = None) -> Tuple[np.ndarray, np.ndarray]:
-        """Display the aggregated point cloud."""
-        return self.voxel_map.show(orig=orig)
-
-
-def create_semantic_sensor(
-    device_id: int = 0,
-    verbose: bool = True,
-    **kwargs,
-):
-    """Create segmentation sensor and load config. Returns config from file, as well as a OvmmPerception object that can be used to label scenes."""
-    print("- Loading configuration")
-    config = load_config(visualize=False, **kwargs)
-
-    print("- Create and load vocabulary and perception model")
-    semantic_sensor = OvmmPerception(config, device_id, verbose, module="detic")
-    obj_name_to_id, rec_name_to_id = read_category_map_file(
-        config.ENVIRONMENT.category_map_file
-    )
-    vocab = build_vocab_from_category_map(obj_name_to_id, rec_name_to_id)
-    semantic_sensor.update_vocabulary_list(vocab, 0)
-    semantic_sensor.set_vocabulary(0)
-    return config, semantic_sensor
->>>>>>> 2bdd325a
 
 
 def run_fixed_trajectory(
