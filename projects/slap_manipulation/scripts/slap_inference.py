--- conflicted
+++ resolved
@@ -36,11 +36,7 @@
     return proprio
 
 
-<<<<<<< HEAD
-def create_apm_input(
-=======
 def create_action_prediction_input(
->>>>>>> 20c938ef
     cfg,
     raw_data: Dict[str, Any],
     ipm_input_vector: Tuple,
@@ -125,13 +121,8 @@
     # create APM object
     action_predictor = ActionPredictionModule(dry_run=cfg.dry_run)
     # load model-weights
-<<<<<<< HEAD
-    ipm_model.load_state_dict(torch.load(cfg.ipm_weights))
-    apm_model.load_state_dict(cfg.apm_weights)
-=======
     interaction_predictor.load_state_dict(torch.load(cfg.ipm_weights))
     action_predictor.load_state_dict(cfg.apm_weights)
->>>>>>> 20c938ef
 
     print("Loaded models successfully")
     cmds = [
@@ -154,11 +145,7 @@
         # get from the robot: pcd=(xyz, rgb), gripper-state,
         # construct input vector from raw data
         raw_observations = robot.get_observation()
-<<<<<<< HEAD
-        ipm_input_vector = create_ipm_input(
-=======
         ipm_input_vector = create_interaction_prediction_input(
->>>>>>> 20c938ef
             raw_observations, input_cmd, filter_depth=True, debug=True
         )
         # run inference on sensor data for IPM
@@ -167,28 +154,16 @@
             interaction_scores,
             ipm_feat,
             input_down_pcd,
-<<<<<<< HEAD
-        ) = ipm_model.predict(*ipm_input_vector)
-        print(f"Interaction point is {interaction_point}")
-        experiment_running = False
-        # ask if ok to run APM inference
-        if cfg.execution.use_regressor:
-=======
         ) = interaction_predictor.predict(*ipm_input_vector)
         print(f"Interaction point is {interaction_point}")
         experiment_running = False
         # ask if ok to run APM inference
         if cfg.execution.predict_action:
->>>>>>> 20c938ef
             current_time = [-1.0, 0.0, 1.0]
             for i in range(cfg.num_keypoints):
                 # run APM inference on sensor
                 raw_observations = robot.get_observation()
-<<<<<<< HEAD
-                apm_input_vector = create_apm_input(
-=======
                 apm_input_vector = create_action_prediction_input(
->>>>>>> 20c938ef
                     cfg,
                     raw_observations,
                     ipm_input_vector,
@@ -196,11 +171,7 @@
                     time=current_time[i],
                 )
                 apm_input_vector += (input_cmd,)
-<<<<<<< HEAD
-                action = apm_model.predict(*apm_input_vector)
-=======
                 action = action_predictor.predict(*apm_input_vector)
->>>>>>> 20c938ef
                 # ask if ok to execute
                 res = input("Execute the output? (y/n)")
                 if res == "y":
