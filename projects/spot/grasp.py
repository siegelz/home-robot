<<<<<<< HEAD
=======
from home_robot.utils.config import get_config
from spot_wrapper.spot import Spot, SpotCamIds
import numpy as np
import cv2
>>>>>>> a4482b6d
import time

import cv2
import numpy as np
from spot_rl.models import OwlVit
from spot_wrapper.spot import Spot, SpotCamIds
from spot_wrapper.spot import image_response_to_cv2 as imcv2

<<<<<<< HEAD
from home_robot.utils.config import get_config


class GraspController:
    def __init__(
        self,
        config=get_config("projects/spot/configs/config.yaml"),
        spot=None,
        objects=[["ball", "lion"]],
        confidence=0.05,
        show_img=False,
        top_grasp=False,
        hor_grasp=False,
    ):
=======
class GraspController():
    def __init__(self, config=get_config("projects/spot/configs/config.yaml"), spot=None, objects=[['ball', 'lion']], confidence=0.05, show_img=False, top_grasp=False, hor_grasp=False):
>>>>>>> a4482b6d
        self.spot = spot
        self.labels = [f"an image of {y}" for x in objects for y in x]
        self.confidence = confidence
        self.show_img = show_img
        self.top_grasp = top_grasp
        self.hor_grasp = hor_grasp
        self.detector = OwlVit(self.labels, self.confidence, self.show_img)
        self.look = np.deg2rad(config.GAZE_ARM_JOINT_ANGLES)
        self.stow = np.deg2rad(config.PLACE_ARM_JOINT_ANGLES)
<<<<<<< HEAD

    def reset_to_look(self):
        self.spot.set_arm_joint_positions(self.look, travel_time=1.0)
        time.sleep(1)

    def reset_to_stow(self):
        self.spot.set_arm_joint_positions(self.stow, travel_time=1.0)
        time.sleep(1)

    def move_gripper_right(self):
        curr_pos = spot.get_xy_yaw()

=======
        
    def reset_to_look(self):
        self.spot.set_arm_joint_positions(self.look, travel_time=1.0)
        time.sleep(1) 
    def reset_to_stow(self):   
        self.spot.set_arm_joint_positions(self.stow, travel_time=1.0)
        time.sleep(1)  
>>>>>>> a4482b6d
    def find_obj(self, img) -> np.ndarray:
        self.reset_to_look()
        if isinstance(img, np.ndarray) or isinstance(img, list):
            if isinstance(img, list):
                img = np.asarray(img)
                print(f" > Converted img from list -> {type(img)}")
            coords = self.detector.run_inference(img)
<<<<<<< HEAD
            if len(coords) > 0:
=======
            if len(coords)>0:
>>>>>>> a4482b6d
                print(f" > Result -- {coords}")
                bounding_box = coords[0][2]
                center = np.array(
                    [
                        (bounding_box[0] + bounding_box[2]) / 2,
                        (bounding_box[1] + bounding_box[3]) / 2,
                    ]
                )
                cv2.circle(img, (int(center[0]), int(center[1])), 20, (0, 0, 255), -1)
                cv2.rectangle(
                    img,
                    (bounding_box[0], bounding_box[1]),
                    (bounding_box[2], bounding_box[3]),
                    (0, 255, 0),
                    3,
                )
                if self.show_img:
                    cv2.imshow("img", img)
                else:
                    filename = f"{coords[0][0].replace(' ', '_')}.jpg"
                    cv2.imwrite(filename, img)
                    print(f" > Saved {filename}")
                return center
            else:
<<<<<<< HEAD
                return None
=======
                raise NotImplementedError(f'Cannot find an object in the image')
>>>>>>> a4482b6d
        else:
            raise TypeError(f"img is of type {type(img)}, expected is numpy array")

    def grasp(self, image_responses, timeout=10, count=3):
        # TODO receive label (optionally) here and update label from owlvit ()

        # image_responses = spot.get_image_responses([SpotCamIds.HAND_COLOR])
        hand_image_response = image_responses[0]  # only expecting one image
        img = imcv2(hand_image_response)
        k = 0
        while True:
            pixels = self.find_obj(img=img)
            if pixels is not None:
                print(f" > Grasping object at {pixels}")
<<<<<<< HEAD
                success = self.spot.grasp_point_in_image(
                    hand_image_response,
                    pixel_xy=pixels,
                    timeout=timeout,
                    top_down_grasp=self.top_grasp,
                    horizontal_grasp=self.hor_grasp,
                )
                if success:
                    print(" > Sucess")
=======
                success = self.spot.grasp_point_in_image(hand_image_response, 
                                                    pixel_xy=pixels, 
                                                    timeout=timeout,
                                                    top_down_grasp=self.top_grasp, 
                                                    horizontal_grasp=self.hor_grasp
                                                    )
                if success:
                    print(' > Sucess')
>>>>>>> a4482b6d
                    self.reset_to_stow()
                    time.sleep(3)
                    break
                else:
                    k = k + 1
<<<<<<< HEAD
                    print(
                        f" > Could not find object from the labels, tries left: {count - k}"
                    )
                if k >= count:
                    print(" > Ending trial as target trials reached")
                    retry = input(
                        " > Would you like to retry? y/n, or enter 'c' to enter a new label and retry: "
                    )
                    if retry == "y":
                        # @JAY add a look around script and then replace with gaze
=======
                    print(f" > Could not find object from the labels, tries left: {count - k}")
                if k >= count:
                    print(" > Ending trial as target trials reached")
                    retry = input(" > Would you like to retry? y/n, or enter 'c' to enter a new label and retry: ")
                    if retry == "y":
                        #@JAY add a look around script and then replace with gaze
>>>>>>> a4482b6d
                        k = 0
                        continue
                    if retry == "c":
                        new_label = input(" > Enter new label: ")
                        self.update_label(new_label)
                        time.sleep(2)
                        k = 0
                        continue
                    else:
                        break
<<<<<<< HEAD
            else:
                print(" > Object not found retrying in a different pose")

        time.sleep(3)

=======
        time.sleep(3)
>>>>>>> a4482b6d
    def update_label(self, new_label):
        self.labels.append(f"an image of {new_label}")
        self.detector = OwlVit(self.labels, self.confidence, self.show_img)


if __name__ == "__main__":
    config_path = "projects/spot/configs/config.yaml"
    config, config_str = get_config(config_path)
    config.defrost()
    spot = Spot("RealNavEnv")
<<<<<<< HEAD
    gaze = GraspController(
        config=config,
        spot=spot,
        objects=[["bottle of water"]],
        confidence=0.05,
        show_img=True,
        top_grasp=False,
        hor_grasp=True,
    )
=======
    gaze = GraspController(config=config, spot=spot, objects=[["bottle of water"]], confidence=0.05, show_img=True, top_grasp=False, hor_grasp=True)
>>>>>>> a4482b6d
    with spot.get_lease(hijack=True):
        spot.power_on()
        try:
            spot.undock()
        except:
            spot.blocking_stand()
        time.sleep(1)
<<<<<<< HEAD
        breakpoint
        # spot.set_arm_joint_positions(gaze_arm_joint_angles, travel_time=1.0)
=======
        #spot.set_arm_joint_positions(gaze_arm_joint_angles, travel_time=1.0)
>>>>>>> a4482b6d
        spot.open_gripper()
        time.sleep(1)
        print("Resetting environment...")
        image_responses = spot.get_image_responses([SpotCamIds.HAND_COLOR])
        gaze.grasp(image_responses=image_responses)<|MERGE_RESOLUTION|>--- conflicted
+++ resolved
@@ -1,10 +1,3 @@
-<<<<<<< HEAD
-=======
-from home_robot.utils.config import get_config
-from spot_wrapper.spot import Spot, SpotCamIds
-import numpy as np
-import cv2
->>>>>>> a4482b6d
 import time
 
 import cv2
@@ -13,7 +6,6 @@
 from spot_wrapper.spot import Spot, SpotCamIds
 from spot_wrapper.spot import image_response_to_cv2 as imcv2
 
-<<<<<<< HEAD
 from home_robot.utils.config import get_config
 
 
@@ -28,10 +20,6 @@
         top_grasp=False,
         hor_grasp=False,
     ):
-=======
-class GraspController():
-    def __init__(self, config=get_config("projects/spot/configs/config.yaml"), spot=None, objects=[['ball', 'lion']], confidence=0.05, show_img=False, top_grasp=False, hor_grasp=False):
->>>>>>> a4482b6d
         self.spot = spot
         self.labels = [f"an image of {y}" for x in objects for y in x]
         self.confidence = confidence
@@ -41,7 +29,6 @@
         self.detector = OwlVit(self.labels, self.confidence, self.show_img)
         self.look = np.deg2rad(config.GAZE_ARM_JOINT_ANGLES)
         self.stow = np.deg2rad(config.PLACE_ARM_JOINT_ANGLES)
-<<<<<<< HEAD
 
     def reset_to_look(self):
         self.spot.set_arm_joint_positions(self.look, travel_time=1.0)
@@ -51,18 +38,6 @@
         self.spot.set_arm_joint_positions(self.stow, travel_time=1.0)
         time.sleep(1)
 
-    def move_gripper_right(self):
-        curr_pos = spot.get_xy_yaw()
-
-=======
-        
-    def reset_to_look(self):
-        self.spot.set_arm_joint_positions(self.look, travel_time=1.0)
-        time.sleep(1) 
-    def reset_to_stow(self):   
-        self.spot.set_arm_joint_positions(self.stow, travel_time=1.0)
-        time.sleep(1)  
->>>>>>> a4482b6d
     def find_obj(self, img) -> np.ndarray:
         self.reset_to_look()
         if isinstance(img, np.ndarray) or isinstance(img, list):
@@ -70,11 +45,7 @@
                 img = np.asarray(img)
                 print(f" > Converted img from list -> {type(img)}")
             coords = self.detector.run_inference(img)
-<<<<<<< HEAD
             if len(coords) > 0:
-=======
-            if len(coords)>0:
->>>>>>> a4482b6d
                 print(f" > Result -- {coords}")
                 bounding_box = coords[0][2]
                 center = np.array(
@@ -99,11 +70,7 @@
                     print(f" > Saved {filename}")
                 return center
             else:
-<<<<<<< HEAD
-                return None
-=======
-                raise NotImplementedError(f'Cannot find an object in the image')
->>>>>>> a4482b6d
+                raise NotImplementedError(f"Cannot find an object in the image")
         else:
             raise TypeError(f"img is of type {type(img)}, expected is numpy array")
 
@@ -118,7 +85,6 @@
             pixels = self.find_obj(img=img)
             if pixels is not None:
                 print(f" > Grasping object at {pixels}")
-<<<<<<< HEAD
                 success = self.spot.grasp_point_in_image(
                     hand_image_response,
                     pixel_xy=pixels,
@@ -128,22 +94,11 @@
                 )
                 if success:
                     print(" > Sucess")
-=======
-                success = self.spot.grasp_point_in_image(hand_image_response, 
-                                                    pixel_xy=pixels, 
-                                                    timeout=timeout,
-                                                    top_down_grasp=self.top_grasp, 
-                                                    horizontal_grasp=self.hor_grasp
-                                                    )
-                if success:
-                    print(' > Sucess')
->>>>>>> a4482b6d
                     self.reset_to_stow()
                     time.sleep(3)
                     break
                 else:
                     k = k + 1
-<<<<<<< HEAD
                     print(
                         f" > Could not find object from the labels, tries left: {count - k}"
                     )
@@ -154,14 +109,6 @@
                     )
                     if retry == "y":
                         # @JAY add a look around script and then replace with gaze
-=======
-                    print(f" > Could not find object from the labels, tries left: {count - k}")
-                if k >= count:
-                    print(" > Ending trial as target trials reached")
-                    retry = input(" > Would you like to retry? y/n, or enter 'c' to enter a new label and retry: ")
-                    if retry == "y":
-                        #@JAY add a look around script and then replace with gaze
->>>>>>> a4482b6d
                         k = 0
                         continue
                     if retry == "c":
@@ -172,15 +119,8 @@
                         continue
                     else:
                         break
-<<<<<<< HEAD
-            else:
-                print(" > Object not found retrying in a different pose")
-
         time.sleep(3)
 
-=======
-        time.sleep(3)
->>>>>>> a4482b6d
     def update_label(self, new_label):
         self.labels.append(f"an image of {new_label}")
         self.detector = OwlVit(self.labels, self.confidence, self.show_img)
@@ -191,7 +131,6 @@
     config, config_str = get_config(config_path)
     config.defrost()
     spot = Spot("RealNavEnv")
-<<<<<<< HEAD
     gaze = GraspController(
         config=config,
         spot=spot,
@@ -201,9 +140,6 @@
         top_grasp=False,
         hor_grasp=True,
     )
-=======
-    gaze = GraspController(config=config, spot=spot, objects=[["bottle of water"]], confidence=0.05, show_img=True, top_grasp=False, hor_grasp=True)
->>>>>>> a4482b6d
     with spot.get_lease(hijack=True):
         spot.power_on()
         try:
@@ -211,12 +147,7 @@
         except:
             spot.blocking_stand()
         time.sleep(1)
-<<<<<<< HEAD
-        breakpoint
         # spot.set_arm_joint_positions(gaze_arm_joint_angles, travel_time=1.0)
-=======
-        #spot.set_arm_joint_positions(gaze_arm_joint_angles, travel_time=1.0)
->>>>>>> a4482b6d
         spot.open_gripper()
         time.sleep(1)
         print("Resetting environment...")
