--- conflicted
+++ resolved
@@ -1,37 +1,7 @@
-<<<<<<< HEAD
-import sys
-from pathlib import Path
-from subprocess import Popen
-
-import pytest
-
-try:
-    import habitat
-except ImportError:
-    print(f"Warning: habitat not installed, skipping habitat tests")
-    pytest.skip(allow_module_level=True)
-
-from habitat.config.default import Config
-
-from home_robot.core.abstract_agent import Agent
-from home_robot.core.interfaces import DiscreteNavigationAction, Observations
-from home_robot_sim.env.habitat_objectnav_env.habitat_objectnav_env import (
-    HabitatObjectNavEnv,
-)
-
-sys.path.insert(
-    0,
-    str(Path(__file__).resolve().parent.parent.parent / "example/habitat_objectnav"),
-)
-
-CONFIG_DIR = str(Path(__file__).resolve().parent / "configs")
-TEST_NUM_STEPS = 3
-=======
 # Copyright (c) Meta Platforms, Inc. and affiliates.
 #
 # This source code is licensed under the MIT license found in the
 # LICENSE file in the root directory of this source tree.
->>>>>>> 6eebf7af
 
 
 import pytest
